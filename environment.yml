name: ThinkBayes2

dependencies:
<<<<<<< HEAD
  - python>=3.7
=======
  - python>=3.6
>>>>>>> be9d0398
  - jupyter
  - numpy
  - pandas
  - scipy
  - matplotlib
  - pip
  - pip:
    - empiricaldist



<|MERGE_RESOLUTION|>--- conflicted
+++ resolved
@@ -1,16 +1,12 @@
 name: ThinkBayes2
 
 dependencies:
-<<<<<<< HEAD
-  - python>=3.7
-=======
   - python>=3.6
->>>>>>> be9d0398
   - jupyter
   - numpy
+  - matplotlib
   - pandas
   - scipy
-  - matplotlib
   - pip
   - pip:
     - empiricaldist
