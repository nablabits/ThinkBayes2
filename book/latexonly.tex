\usepackage{geometry}
\geometry{
    %paperwidth=6.0in,
    %paperheight=9.0in,
    width=5.5in,
    height=8.5in,
    hmarginratio=1:1,  % 3:2 for binding offset
    vmarginratio=1:1,
    includehead=true,
    headheight=15pt
}

% index with headings
\usepackage{imakeidx}
\makeindex[options= -s headings.ist]

% paragraph spacing
\setlength{\parindent}{0pt}                      % 17.62482pt
\setlength{\parskip}{12pt plus 4pt minus 4pt}    % 0.0pt plus 1.0pt
\linespread{1.05}
\def\arraystretch{1.5}

% list spacing
\setlength{\topsep}{5pt plus 2pt minus 3pt}      % 10.0pt plus 4.0pt minus 6.0pt
\setlength{\partopsep}{-6pt plus 2pt minus 2pt}  %  3.0pt plus 2.0pt minus 2.0pt
\setlength{\itemsep}{0pt}                        %  5.0pt plus 2.5pt minus 1.0pt

% these are copied from tex/latex/base/book.cls
% all I changed is afterskip
\makeatletter
\renewcommand{\section}{\@startsection{section}{1}{\z@}%
    {-3.5ex \@plus -1ex \@minus -.2ex}%
    {0.7ex \@plus.2ex}%
    {\normalfont\Large\bfseries}}
\renewcommand\subsection{\@startsection{subsection}{2}{\z@}%
    {-3.25ex\@plus -1ex \@minus -.2ex}%
    {0.3ex \@plus .2ex}%
    {\normalfont\large\bfseries}}
\renewcommand\subsubsection{\@startsection{subsubsection}{3}{\z@}%
    {-3.25ex\@plus -1ex \@minus -.2ex}%
    {0.3ex \@plus .2ex}%
    {\normalfont\normalsize\bfseries}}
\makeatother

% table of contents vertical spacing
\usepackage{tocloft}
\setlength\cftparskip{8pt plus 4pt minus 4pt}

% balanced index with TOC entry
\usepackage[totoc]{idxlayout}

% The following line adds a little extra space to the column
% in which the Section numbers appear in the table of contents
\makeatletter
\renewcommand{\l@section}{\@dottedtocline{1}{1.5em}{3.0em}}
\makeatother

% customize page headers
\usepackage{fancyhdr}
\pagestyle{fancyplain}
\renewcommand{\chaptermark}[1]{\markboth{Chapter \thechapter ~~ #1}{}}
\renewcommand{\sectionmark}[1]{\markright{\thesection ~~ #1}}
\lhead[\fancyplain{}{\bfseries\thepage}]%
      {\fancyplain{}{\bfseries\rightmark}}
\rhead[\fancyplain{}{\bfseries\leftmark}]%
      {\fancyplain{}{\bfseries\thepage}}
\cfoot{}

<<<<<<< HEAD
=======
\pagestyle{fancyplain}

>>>>>>> 3639ba89
% colors for code listings and output
\usepackage{xcolor}
\definecolor{bgcolor}{HTML}{FAFAFA}
\definecolor{comment}{HTML}{007C00}
\definecolor{keyword}{HTML}{0000FF}
\definecolor{strings}{HTML}{B20000}

% turn off the rule under the header
%\setlength{\headrulewidth}{0pt}

% syntax highlighting in code listings
\usepackage{textcomp}
\usepackage{listings}
\lstset{
    language=python,
    basicstyle=\ttfamily,
    backgroundcolor=\color{bgcolor},
    commentstyle=\color{comment},
    keywordstyle=\color{keyword},
    stringstyle=\color{strings},
    columns=fullflexible,
    emph={label},  % keyword?
    keepspaces=true,
    showstringspaces=false,
    upquote=true,
    xleftmargin=15pt,  % \parindent
    framexleftmargin=3pt,
    aboveskip=\parskip,
    belowskip=\parskip,
    mathescape=true
}

% code listing environments
\lstnewenvironment{code}
{\minipage{\linewidth}}
{\endminipage}

\lstnewenvironment{stdout}
{\lstset{commentstyle=,keywordstyle=,stringstyle=}\minipage{\linewidth}}
{\endminipage}

% inline syntax formatting
\newcommand{\py}[1]{\lstinline{#1}}%{

% the following is a brute-force way to prevent the headers
% from getting transformed into all-caps
\renewcommand\MakeUppercase{}

% pdf hyperlinks, table of contents, and document properties
\usepackage{hyperref}
\hypersetup{%
  pdftitle={\thetitle: \thesubtitle},
  pdfauthor={\theauthor},
  pdfsubject={\theversion},
  pdfkeywords={},
  bookmarksopen=false,
  bookmarksnumbered=true,
  colorlinks=true,
  citecolor=black,
  filecolor=black,
  linkcolor=black,
  urlcolor=blue
}

% add dot after numbers in pdf bookmarks
\makeatletter
\renewcommand{\Hy@numberline}[1]{#1. }
\makeatother<|MERGE_RESOLUTION|>--- conflicted
+++ resolved
@@ -1,89 +1,86 @@
-\usepackage{geometry}
-\geometry{
-    %paperwidth=6.0in,
-    %paperheight=9.0in,
-    width=5.5in,
-    height=8.5in,
-    hmarginratio=1:1,  % 3:2 for binding offset
-    vmarginratio=1:1,
-    includehead=true,
-    headheight=15pt
-}
+\sloppy
+%\setlength{\topmargin}{-0.375in}
+%\setlength{\oddsidemargin}{0.0in}
+%\setlength{\evensidemargin}{0.0in}
 
-% index with headings
-\usepackage{imakeidx}
-\makeindex[options= -s headings.ist]
+% Uncomment these to center on 8.5 x 11
+%\setlength{\topmargin}{0.625in}
+%\setlength{\oddsidemargin}{0.875in}
+%\setlength{\evensidemargin}{0.875in}
 
-% paragraph spacing
-\setlength{\parindent}{0pt}                      % 17.62482pt
-\setlength{\parskip}{12pt plus 4pt minus 4pt}    % 0.0pt plus 1.0pt
-\linespread{1.05}
-\def\arraystretch{1.5}
+%\setlength{\textheight}{7.2in}
 
-% list spacing
-\setlength{\topsep}{5pt plus 2pt minus 3pt}      % 10.0pt plus 4.0pt minus 6.0pt
-\setlength{\partopsep}{-6pt plus 2pt minus 2pt}  %  3.0pt plus 2.0pt minus 2.0pt
-\setlength{\itemsep}{0pt}                        %  5.0pt plus 2.5pt minus 1.0pt
+\setlength{\headsep}{3ex}
+\setlength{\parindent}{0.0in}
+\setlength{\parskip}{1.7ex plus 0.5ex minus 0.5ex}
+\renewcommand{\baselinestretch}{1.02}
 
-% these are copied from tex/latex/base/book.cls
+% see LaTeX Companion page 62
+\setlength{\topsep}{-0.0\parskip}
+\setlength{\partopsep}{-0.5\parskip}
+\setlength{\itemindent}{0.0in}
+\setlength{\listparindent}{0.0in}
+
+% see LaTeX Companion page 26
+% these are copied from 
+% /usr/local/teTeX/share/texmf/tex/latex/base/book.cls
 % all I changed is afterskip
+
 \makeatletter
-\renewcommand{\section}{\@startsection{section}{1}{\z@}%
+
+\renewcommand{\section}{\@startsection 
+    {section} {1} {0mm}%
     {-3.5ex \@plus -1ex \@minus -.2ex}%
     {0.7ex \@plus.2ex}%
     {\normalfont\Large\bfseries}}
-\renewcommand\subsection{\@startsection{subsection}{2}{\z@}%
+\renewcommand\subsection{\@startsection {subsection}{2}{0mm}%
     {-3.25ex\@plus -1ex \@minus -.2ex}%
     {0.3ex \@plus .2ex}%
     {\normalfont\large\bfseries}}
-\renewcommand\subsubsection{\@startsection{subsubsection}{3}{\z@}%
+\renewcommand\subsubsection{\@startsection {subsubsection}{3}{0mm}%
     {-3.25ex\@plus -1ex \@minus -.2ex}%
     {0.3ex \@plus .2ex}%
     {\normalfont\normalsize\bfseries}}
-\makeatother
-
-% table of contents vertical spacing
-\usepackage{tocloft}
-\setlength\cftparskip{8pt plus 4pt minus 4pt}
-
-% balanced index with TOC entry
-\usepackage[totoc]{idxlayout}
 
 % The following line adds a little extra space to the column
 % in which the Section numbers appear in the table of contents
-\makeatletter
 \renewcommand{\l@section}{\@dottedtocline{1}{1.5em}{3.0em}}
+\setcounter{tocdepth}{1}
+
 \makeatother
 
-% customize page headers
-\usepackage{fancyhdr}
-\pagestyle{fancyplain}
-\renewcommand{\chaptermark}[1]{\markboth{Chapter \thechapter ~~ #1}{}}
-\renewcommand{\sectionmark}[1]{\markright{\thesection ~~ #1}}
+\newcommand{\adjustpage}[1]{\enlargethispage{#1\baselineskip}}
+
+
+% Note: the following command seems to cause problems for Acroreader
+% on Windows, so for now I am overriding it.
+%\newcommand{\clearemptydoublepage}{
+%            \newpage{\pagestyle{empty}\cleardoublepage}}
+\newcommand{\clearemptydoublepage}{\cleardoublepage}
+
+%\newcommand{\blankpage}{\pagestyle{empty}\vspace*{1in}\newpage}
+\newcommand{\blankpage}{\vspace*{1in}\newpage}
+
+% HEADERS
+
+\renewcommand{\chaptermark}[1]{\markboth{#1}{}}
+\renewcommand{\sectionmark}[1]{\markright{\thesection\ #1}{}}
+
 \lhead[\fancyplain{}{\bfseries\thepage}]%
       {\fancyplain{}{\bfseries\rightmark}}
 \rhead[\fancyplain{}{\bfseries\leftmark}]%
       {\fancyplain{}{\bfseries\thepage}}
 \cfoot{}
 
-<<<<<<< HEAD
-=======
 \pagestyle{fancyplain}
 
->>>>>>> 3639ba89
 % colors for code listings and output
-\usepackage{xcolor}
 \definecolor{bgcolor}{HTML}{FAFAFA}
 \definecolor{comment}{HTML}{007C00}
 \definecolor{keyword}{HTML}{0000FF}
 \definecolor{strings}{HTML}{B20000}
 
-% turn off the rule under the header
-%\setlength{\headrulewidth}{0pt}
-
 % syntax highlighting in code listings
-\usepackage{textcomp}
-\usepackage{listings}
 \lstset{
     language=python,
     basicstyle=\ttfamily,
@@ -99,8 +96,7 @@
     xleftmargin=15pt,  % \parindent
     framexleftmargin=3pt,
     aboveskip=\parskip,
-    belowskip=\parskip,
-    mathescape=true
+    belowskip=\parskip
 }
 
 % code listing environments
@@ -119,23 +115,16 @@
 % from getting transformed into all-caps
 \renewcommand\MakeUppercase{}
 
-% pdf hyperlinks, table of contents, and document properties
-\usepackage{hyperref}
-\hypersetup{%
-  pdftitle={\thetitle: \thesubtitle},
-  pdfauthor={\theauthor},
-  pdfsubject={\theversion},
-  pdfkeywords={},
-  bookmarksopen=false,
-  bookmarksnumbered=true,
-  colorlinks=true,
-  citecolor=black,
-  filecolor=black,
-  linkcolor=black,
-  urlcolor=blue
-}
+% Exercise environment
+\newtheoremstyle{myex}% name
+     {9pt}%      Space above
+     {9pt}%      Space below
+     {}%         Body font
+     {}%         Indent amount (empty = no indent, \parindent = para indent)
+     {\bfseries}% Thm head font
+     {}%        Punctuation after thm head
+     {0.5em}%     Space after thm head: " " = normal interword space;
+           %       \newline = linebreak
+     {}%         Thm head spec (can be left empty, meaning `normal')
 
-% add dot after numbers in pdf bookmarks
-\makeatletter
-\renewcommand{\Hy@numberline}[1]{#1. }
-\makeatother+\theoremstyle{myex}